
use crate::{Identifier, hir::{HirProgram, HirDeclaration, HirStructure, HirFunction, HirExpression, HirConstant, HirStatement, HirType}};

grammar;

pub Program: HirProgram = <(Declaration)*> => HirProgram::new(<>, 512);

Declaration: HirDeclaration = {
    "#" "[" "header" "(" <Str> ")" "]" => HirDeclaration::DocumentHeader(<>),
    "#" "[" "std" "]" => HirDeclaration::RequireStd,
    "#" "[" "no_std" "]" => HirDeclaration::NoStd,
    "#" "[" "assert" "(" <Constant> ")" "]" => HirDeclaration::Assert(<>),
    "#" "[" "extern" "(" <Str> ")" "]" => HirDeclaration::Extern(<>),
    "#" "[" "include" "(" <Str> ")" "]" => HirDeclaration::Include(<>),
    "#" "[" "memory" "(" <Num> ")" "]" => HirDeclaration::Memory(<> as i32),
    "#" "[" "error" "(" <Str> ")" "]" => HirDeclaration::Error(<>),
    "#" "[" "if" "(" <cond:Constant> ")" "{" <code:Program> "}" "]" => HirDeclaration::If(cond, code),
    "#" "[" "if" "(" <cond:Constant> ")" "{" <then_code:Program> "}" "else" "{" <else_code:Program> "}" "]" => HirDeclaration::IfElse(cond, then_code, else_code),
    "#" "[" "define" "(" <name:Str> "," <constant:Constant> ")" "]" => HirDeclaration::Constant(None, name, constant),
    "#" "[" "doc" "(" <doc:Str> ")" "]" "const" <name:Ident> "=" <constant:Constant> ";" => HirDeclaration::Constant(Some(doc), name, constant),
    "const" <name:Ident> "=" <constant:Constant> ";" => HirDeclaration::Constant(None, name, constant),
    <Function> => HirDeclaration::Function(<>),
    <Structure> => HirDeclaration::Structure(<>),
}

Str: String = <s:r#""(\\.|[^"])*""#> => String::from(&s[1..s.len()-1]).replace("\\\"", "\"").replace("\\n", "\n").replace("\\r", "\r").replace("\\t", "\t").replace("\\0", "\0");
Char: char = <s:r#"'(\\.|[^'])'"#> => s.replace("\\'", "'").replace("\\n", "\n").replace("\\r", "\r").replace("\\t", "\t").replace("\\0", "\0").chars().nth(1).unwrap() as char;

Num: f64 = {
    r"([0-9]+([.][0-9]*)?|[.][0-9]+)" => <>.to_string().parse::<f64>().unwrap(),
}

Ident: Identifier = {
    <head:(r"[a-zA-Z_][a-zA-Z0-9_]*" "::")*> <tail:r"[a-zA-Z_][a-zA-Z0-9_]*"> => {
        let mut result = String::new();
        for (a, b) in head {
            result += a;
            result += b;
        }
        result += tail;
        result
    }
    
}

List<Begin, T, Sep, End>: Vec<T> = {
    <first:Begin> <list: (<T> <Sep>)*> <end:T?> <last:End> => {
        match end {
            None => list.iter().map(|(v, s)| v.clone()).collect(),
            Some(val) => {
                let mut list: Vec<_> = list.iter().map(|(v, s)| v.clone()).collect();
                list.push(val);
                list
            }
        }
    }
}

Constant: HirConstant = <ConstantMathBottom> => <>;

ConstantAtom: HirConstant = {
    "sizeof" "(" <Type> ")" => HirConstant::SizeOf(<>),
    "isdef" "(" <Str> ")" => HirConstant::IsDefined(<>),
    "true" => HirConstant::True,
    "false" => HirConstant::False,
    <Ident> => HirConstant::Constant(<>),
    <Num> => HirConstant::Float(<>),
    <Char> => HirConstant::Character(<>),
    "-" <ConstantAtom> => HirConstant::Subtract(Box::new(HirConstant::Float(0.0)), Box::new(<>)),
    "!" <ConstantAtom> => HirConstant::Not(Box::new(<>))
}

ConstantMathBottom: HirConstant = {
    <l:ConstantMathLow> "&&" <r:ConstantMathLow> => HirConstant::And(Box::new(l), Box::new(r)),
    <l:ConstantMathLow> "||" <r:ConstantMathLow> => HirConstant::Or(Box::new(l), Box::new(r)),
    <ConstantMathLow> => <>
}

ConstantMathLow: HirConstant = {
    <l:ConstantMathMiddle> "==" <r:ConstantMathMiddle> => HirConstant::Equal(Box::new(l), Box::new(r)),
    <l:ConstantMathMiddle> "!=" <r:ConstantMathMiddle> => HirConstant::NotEqual(Box::new(l), Box::new(r)),
    <l:ConstantMathMiddle> ">=" <r:ConstantMathMiddle> => HirConstant::GreaterEqual(Box::new(l), Box::new(r)),
    <l:ConstantMathMiddle> ">" <r:ConstantMathMiddle> => HirConstant::Greater(Box::new(l), Box::new(r)),
    <l:ConstantMathMiddle> "<=" <r:ConstantMathMiddle> => HirConstant::LessEqual(Box::new(l), Box::new(r)),
    <l:ConstantMathMiddle> "<" <r:ConstantMathMiddle> => HirConstant::Less(Box::new(l), Box::new(r)),
    <ConstantMathMiddle> => <>
}

ConstantMathMiddle: HirConstant = {
    <l:ConstantMathHigh> "+" <r:ConstantMathHigh> => HirConstant::Add(Box::new(l), Box::new(r)),
    <l:ConstantMathHigh> "-" <r:ConstantMathHigh> => HirConstant::Subtract(Box::new(l), Box::new(r)),
    <ConstantMathHigh> => <>
}

ConstantMathHigh: HirConstant = {
    <l:ConstantAtom> "*" <r:ConstantAtom> => HirConstant::Multiply(Box::new(l), Box::new(r)),
    <l:ConstantAtom> "/" <r:ConstantAtom> => HirConstant::Divide(Box::new(l), Box::new(r)),
    <ConstantAtom> => <>
}

Function: HirFunction = {
    "#" "[" "doc" "(" <doc:Str> ")" "]" "fn" <name:Ident> <args:List<"(", (Ident ":" Type), ",", ")">> <body:Body> => HirFunction::new(Some(doc), name, args.iter().map(|(a, _, t)| (a.clone(), t.clone())).collect(), HirType::Void, body),
    "#" "[" "doc" "(" <doc:Str> ")" "]" "fn" <name:Ident> <args:List<"(", (Ident ":" Type), ",", ")">> "->" <return_type:Type> <body:Body> => HirFunction::new(Some(doc), name, args.iter().map(|(a, _, t)| (a.clone(), t.clone())).collect(), return_type, body),
    "fn" <name:Ident> <args:List<"(", (Ident ":" Type), ",", ")">> <body:Body> => HirFunction::new(None, name, args.iter().map(|(a, _, t)| (a.clone(), t.clone())).collect(), HirType::Void, body),
    "fn" <name:Ident> <args:List<"(", (Ident ":" Type), ",", ")">> "->" <return_type:Type> <body:Body> => HirFunction::new(None, name, args.iter().map(|(a, _, t)| (a.clone(), t.clone())).collect(), return_type, body),
}

Structure: HirStructure = {
    "#" "[" "doc" "(" <doc:Str> ")" "]" "type" <name:Ident> "(" <size:Constant> ")" "{" <methods:Function*> "}" => HirStructure::new(Some(doc), name, size, methods),
    "type" <name:Ident> "(" <size:Constant> ")" "{" <methods:Function*> "}" => HirStructure::new(None, name, size, methods),
}

Body: Vec<HirStatement> = "{" <head: Statement*> <tail: SmallStatement?> "}" => {
    let mut result = Vec::new();
    for stmt in head { result.push(stmt) }
    if let Some(stmt) = tail { result.push(stmt) }
    result
};

Type: HirType = {
    "&" <Type> => HirType::Pointer(Box::new(<>)),
    "&&" <Type> => HirType::Pointer(Box::new(HirType::Pointer(Box::new(<>)))),
    "void" => HirType::Void,
    "num"  => HirType::Float,
    "bool" => HirType::Boolean,
    "char" => HirType::Character,
    <Ident> => HirType::Structure(<>)
}

Statement: HirStatement = {
    <BodyStatement> => <>,
    <SmallStatement> ";" => <>
}

BodyStatement: HirStatement = {
    "for" "(" <pre:SmallStatement> ";" <cond:Expression> ";" <post:SmallStatement> ")" <body:Body> => HirStatement::For(Box::new(pre), cond, Box::new(post), body),
    "while" <cond:Expression> <body:Body> => HirStatement::While(cond, body),
    "if" <cond:Expression> <body:Body> => HirStatement::If(cond, body),
    "if" <cond:Expression> <then_body:Body> "else" <else_body:Body> => HirStatement::IfElse(cond, then_body, else_body),
}

SmallStatement: HirStatement = {
    "return" <exprs:List<"[", Expression, ",", "]">> => HirStatement::Return(exprs),
    "return" <expr:Expression> => HirStatement::Return(vec![expr]),
    "free" <addr:Expression> ":" <size:Expression> => HirStatement::Free(addr, size),
    "let" <name:Ident> "=" <expr:Expression> => HirStatement::AutoDefine(name, expr),
    "let" <name:Ident> ":" <t:Type> "=" <expr:Expression> => HirStatement::Define(name, t, expr),
    <name:Ident> "=" <expr:Expression> => HirStatement::AssignVariable(name, expr),
    "*" <lhs:Expression> "=" <rhs:Expression> => HirStatement::AssignAddress(lhs, rhs),
    <ptr:ExpressionAtom> "[" <idx:Expression> "]" "=" <rhs:Expression> => HirStatement::AssignAddress(HirExpression::Index(Box::new(ptr), Box::new(idx)), rhs),
    <instance:ExpressionAtom> "->" <name:Ident> "=" <rhs:Expression> => HirStatement::AssignAddress(HirExpression::Method(Box::new(instance), name, vec![]), rhs),

    <Expression> => HirStatement::Expression(<>)
}

Expression: HirExpression = {
    <expr:ExpressionAtom> "as" <t:Type> => HirExpression::TypeCast(Box::new(expr), t),
    "*" <ptr:ExpressionBottom> => HirExpression::Deref(Box::new(ptr)),
    <ExpressionBottom> => <>,
}

ExpressionAtom: HirExpression = {
<<<<<<< HEAD
    "move" "(" <val:Expression> ")" => HirExpression::Move(Box::new(val)),
=======
    "sizeof" "(" <Type> ")" => HirExpression::SizeOf(<>),
>>>>>>> 1d0fbc02
    "alloc" "(" <size:Expression> ")" => HirExpression::Alloc(Box::new(size)),
    <name:Ident> <args:List<"(", Expression, ",", ")">> => HirExpression::Call(name, args),
    <name:Ident> "!" <args:List<"(", Expression, ",", ")">> => HirExpression::ForeignCall(name, args),

    "true" => HirExpression::True,
    "false" => HirExpression::False,
    <Ident> => HirExpression::Variable(<>),
    <Str> => HirExpression::String(<>),

    "@" => HirExpression::Void,
    <Num> => HirExpression::Constant(HirConstant::Float(<>)),
    <Char> => HirExpression::Character(<>),

    "!" <ExpressionAtom> => HirExpression::Not(Box::new(<>)),
    "(" <Expression> ")" => <>,
    "-" <ExpressionAtom> => HirExpression::Subtract(Box::new(HirExpression::Constant(HirConstant::Float(0.0))), Box::new(<>)),
}


ExpressionBottom: HirExpression = {
    <l:ExpressionLow> "&&" <r:ExpressionLow> => HirExpression::And(Box::new(l), Box::new(r)),
    <l:ExpressionLow> "||" <r:ExpressionLow> => HirExpression::Or(Box::new(l), Box::new(r)),
    <ExpressionLow> => <>
}

ExpressionLow: HirExpression = {
    <l:ExpressionMiddle> "==" <r:ExpressionMiddle> => HirExpression::Equal(Box::new(l), Box::new(r)),
    <l:ExpressionMiddle> "!=" <r:ExpressionMiddle> => HirExpression::NotEqual(Box::new(l), Box::new(r)),
    <l:ExpressionMiddle> ">=" <r:ExpressionMiddle> => HirExpression::GreaterEqual(Box::new(l), Box::new(r)),
    <l:ExpressionMiddle> ">" <r:ExpressionMiddle> => HirExpression::Greater(Box::new(l), Box::new(r)),
    <l:ExpressionMiddle> "<=" <r:ExpressionMiddle> => HirExpression::LessEqual(Box::new(l), Box::new(r)),
    <l:ExpressionMiddle> "<" <r:ExpressionMiddle> => HirExpression::Less(Box::new(l), Box::new(r)),
    <ExpressionMiddle> => <>
}

ExpressionMiddle: HirExpression = {
    <l:ExpressionHigh> "+" <r:ExpressionHigh> => HirExpression::Add(Box::new(l), Box::new(r)),
    <l:ExpressionHigh> "-" <r:ExpressionHigh> => HirExpression::Subtract(Box::new(l), Box::new(r)),
    <ExpressionHigh> => <>
}

ExpressionHigh: HirExpression = {
    "&" <ptr:ExpressionAtom> "[" <idx:Expression> "]" => HirExpression::Index(Box::new(ptr), Box::new(idx)),
    "&" <instance:ExpressionAtom> "->" <name:Ident> <args:List<"(", Expression, ",", ")">> => HirExpression::Method(Box::new(instance), name, args),
    "&" <instance:ExpressionAtom> "->" <name:Ident> => HirExpression::Method(Box::new(instance), name, vec![]),
    "&" <name:Ident> => HirExpression::Refer(name),
    <ptr:ExpressionAtom> "[" <idx:Expression> "]" => HirExpression::Deref(Box::new(HirExpression::Index(Box::new(ptr), Box::new(idx)))),
    <instance:ExpressionAtom> "." <name:Ident> <args:List<"(", Expression, ",", ")">> => HirExpression::Method(Box::new(instance), name, args),
    <instance:ExpressionAtom> "." <name:Ident> => HirExpression::Method(Box::new(instance), name, vec![]),
    <instance:ExpressionAtom> "->" <name:Ident> <args:List<"(", Expression, ",", ")">> => HirExpression::Deref(Box::new(HirExpression::Method(Box::new(instance), name, args))),
    <instance:ExpressionAtom> "->" <name:Ident> => HirExpression::Deref(Box::new(HirExpression::Method(Box::new(instance), name, vec![]))),
    <l:ExpressionAtom> "*" <r:ExpressionAtom> => HirExpression::Multiply(Box::new(l), Box::new(r)),
    <l:ExpressionAtom> "/" <r:ExpressionAtom> => HirExpression::Divide(Box::new(l), Box::new(r)),
    <ExpressionAtom> => <>
}<|MERGE_RESOLUTION|>--- conflicted
+++ resolved
@@ -160,11 +160,8 @@
 }
 
 ExpressionAtom: HirExpression = {
-<<<<<<< HEAD
     "move" "(" <val:Expression> ")" => HirExpression::Move(Box::new(val)),
-=======
     "sizeof" "(" <Type> ")" => HirExpression::SizeOf(<>),
->>>>>>> 1d0fbc02
     "alloc" "(" <size:Expression> ")" => HirExpression::Alloc(Box::new(size)),
     <name:Ident> <args:List<"(", Expression, ",", ")">> => HirExpression::Call(name, args),
     <name:Ident> "!" <args:List<"(", Expression, ",", ")">> => HirExpression::ForeignCall(name, args),
