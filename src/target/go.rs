--- conflicted
+++ resolved
@@ -11,13 +11,12 @@
         'g'
     }
 
-<<<<<<< HEAD
     fn is_standard(&self) -> bool {
         true
-=======
+    }
+    
     fn std(&self) -> String {
         String::from(include_str!("std/std.go"))
->>>>>>> 16b5c9ba
     }
 
     fn core_prelude(&self) -> String {
