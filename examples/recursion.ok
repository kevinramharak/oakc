#[std]

fn recursive(a: num) {
	let n = a + 1;
	if n < 5 {
<<<<<<< HEAD
		recursive(a);
	}
	putnumln(a);
=======
		recursive(n);
	}
	putnumln(n);
>>>>>>> 2c3b7739
}

fn main() {
	recursive(0);
}<|MERGE_RESOLUTION|>--- conflicted
+++ resolved
@@ -3,15 +3,9 @@
 fn recursive(a: num) {
 	let n = a + 1;
 	if n < 5 {
-<<<<<<< HEAD
-		recursive(a);
-	}
-	putnumln(a);
-=======
 		recursive(n);
 	}
 	putnumln(n);
->>>>>>> 2c3b7739
 }
 
 fn main() {
