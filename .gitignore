/target
/mar/*.mar
Cargo.lock
*.exe
.vscode
main
<<<<<<< HEAD
main.mar
main.js
=======
main.js
main.go
main.c
>>>>>>> 0bd43718
<|MERGE_RESOLUTION|>--- conflicted
+++ resolved
@@ -1,14 +1,17 @@
+# project stuff
 /target
-/mar/*.mar
 Cargo.lock
 *.exe
+
+# editors
 .vscode
+
+# generated files
 main
-<<<<<<< HEAD
-main.mar
-main.js
-=======
 main.js
 main.go
 main.c
->>>>>>> 0bd43718
+
+# mar stuff
+main.mar
+/mar/*.mar