#![allow(warnings, clippy, unknown_lints)]
use std::{
    collections::BTreeMap,
    env::consts::{FAMILY, OS},
    fmt::Display,
    io::Result,
    path::PathBuf,
    process::exit,
};
pub type Identifier = String;
pub type StringLiteral = String;

pub mod asm;
pub mod hir;
pub mod mir;
pub mod tir;
use hir::{HirConstant, HirProgram};
use tir::TirProgram;

mod target;
pub use target::{Go, Target, C, MAR, TS};

use asciicolor::Colorize;
use comment::cpp::strip;
use time::OffsetDateTime;

use lalrpop_util::{lalrpop_mod, ParseError};
lalrpop_mod!(pub parser);

pub fn get_predefined_constants(target: &impl Target) -> BTreeMap<String, HirConstant> {
    let mut constants = BTreeMap::new();

    constants.insert(
        String::from("ON_WINDOWS"),
        HirConstant::boolean(OS == "windows"),
    );
    constants.insert(
        String::from("ON_MACOS"),
        HirConstant::boolean(OS == "macos"),
    );
    constants.insert(
        String::from("ON_LINUX"),
        HirConstant::boolean(OS == "linux"),
    );

    constants.insert(
        String::from("ON_NIX"),
        HirConstant::boolean(FAMILY == "unix"),
    );
    constants.insert(
        String::from("ON_NON_NIX"),
        HirConstant::boolean(FAMILY != "unix"),
    );

    constants.insert(
        String::from("DATE_DAY"),
        HirConstant::Float(OffsetDateTime::now_local().day() as f64),
    );
    constants.insert(
        String::from("DATE_MONTH"),
        HirConstant::Float(OffsetDateTime::now_local().month() as f64),
    );
    constants.insert(
        String::from("DATE_YEAR"),
        HirConstant::Float(OffsetDateTime::now_local().year() as f64),
    );

    constants.insert(
        String::from("TARGET"),
        HirConstant::Character(target.get_name()),
    );
    constants.insert(
        String::from("IS_STANDARD"),
        HirConstant::boolean(target.is_standard()),
    );

    constants
}

pub fn generate_docs(
    // The working directory of the input file.
    // This is where included files will be gathered from.
    cwd: &PathBuf,
    // The name of the input file to generate docs for
    filename: &str,
    // The code to generate docs for
    input: impl ToString,
    // The target to use for the documented code's TARGET const
    target: impl Target,
) -> String {
    match parse(filename, input).compile(cwd, &mut get_predefined_constants(&target)) {
        Ok(output) => output,
        Err(e) => print_compile_error(e),
    }
    .generate_docs(
        filename.to_string(),
        &mut get_predefined_constants(&target),
        false,
    )
}

fn print_compile_error(e: impl Display) -> ! {
    eprintln!("compilation error: {}", e.bright_red().underline());
    exit(1);
}

pub fn compile(
    // The working directory of the input file.
    // This is where included files will be gathered from.
    cwd: &PathBuf,
    // The name of the input file being compiled.
    // This is used for the `current_file()` operator
    filename: &str,
    // The code to compile
    input: impl ToString,
    // The target to compile for
    target: impl Target,
) -> Result<()> {
    // Get the TIR code for the user's Oak code
    let mut tir = parse(filename, input);
    // Convert the TIR to HIR
    let mut hir = match tir.compile(cwd, &mut get_predefined_constants(&target)) {
        Ok(output) => output,
        Err(e) => print_compile_error(e),
    };

    // Add the core library code to the users code
    hir.extend_declarations(
        match parse("core.ok", include_str!("core.ok"))
            .compile(cwd, &mut get_predefined_constants(&target))
        {
            Ok(output) => output,
            Err(e) => print_compile_error(e),
        }
        .get_declarations(),
    );

    // If the user specifies that they want to include the standard library
    if hir.use_std() {
<<<<<<< HEAD
        hir.extend_declarations(parse(include_str!("std.ok")).get_declarations());
    }

    target.extend_hir(&cwd, &mut hir);

    match hir.compile(cwd, &target, &mut BTreeMap::new()) {
=======
        // Then add the standard library code to the users code
        hir.extend_declarations(
            match parse("std.ok", include_str!("std.ok"))
                .compile(cwd, &mut get_predefined_constants(&target))
            {
                Ok(output) => output,
                Err(e) => print_compile_error(e),
            }
            .get_declarations(),
        );
    }

    match hir.compile(cwd, &mut get_predefined_constants(&target)) {
>>>>>>> ae3009d2
        Ok(mir) => match mir.assemble() {
            Ok(asm) => match asm.assemble(&target) {
                Ok(result) => target.compile(if hir.use_std() {
                    target.core_prelude() + &target.std() + &result + &target.core_postlude()
                } else {
                    target.core_prelude() + &result + &target.core_postlude()
                }),
                Err(e) => print_compile_error(e),
            },
            Err(e) => print_compile_error(e),
        },
        Err(e) => print_compile_error(e),
    }
}

pub fn parse(filename: &str, input: impl ToString) -> TirProgram {
    // Strip the user's code of all comments
    let code = &strip(input.to_string()).unwrap();

    // Parse the users code and return the resulting TIR
    match parser::ProgramParser::new().parse(filename, &code, code) {
        // if the parser succeeds, build will succeed
        Ok(parsed) => parsed,
        // if the parser succeeds, annotate code with comments
        Err(e) => {
            eprintln!("{}", format_error(&code, e));
            exit(1);
        }
    }
}

type Error<'a, T> = ParseError<usize, T, &'a str>;

/// This formats an error properly given the line, the `unexpected` token as a string,
/// the line number, and the column number of the unexpected token.
fn make_error(line: &str, unexpected: &str, line_number: usize, column_number: usize) -> String {
    // The string used to underline the unexpected token
    let underline = format!(
        "{}^{}",
        " ".repeat(column_number),
        "-".repeat(unexpected.len() - 1)
    );

    // Format string properly and return
    format!(
        "{WS} |
{line_number} | {line}
{WS} | {underline}
{WS} |
{WS} = unexpected `{unexpected}`",
        WS = " ".repeat(line_number.to_string().len()),
        line_number = line_number,
        line = line.bright_yellow().underline(),
        underline = underline,
        unexpected = unexpected.bright_yellow().underline()
    )
}

// Gets the line number, the line, and the column number of the error
pub fn get_line(script: &str, location: usize) -> (usize, String, usize) {
    // Get the line number from the character location
    let line_number = script[..location + 1].lines().count();
    // Get the line from the line number
    let line = match script.lines().nth(line_number - 1) {
        Some(line) => line,
        None => {
            if let Some(line) = script.lines().last() {
                line
            } else {
                ""
            }
        }
    }
    .replace("\t", "    ");

    // Get the column number from the location
    let mut column = {
        let mut current_column = 0;
        // For every character in the script until the location of the error,
        // keep track of the column location
        for ch in script[..location].chars() {
            if ch == '\n' {
                current_column = 0;
            } else if ch == '\t' {
                current_column += 4;
            } else {
                current_column += 1;
            }
        }
        current_column
    };

    // Trim the beginning of the line and subtract the number of spaces from the column
    let trimmed_line = line.trim_start();
    column -= (line.len() - trimmed_line.len()) as i32;

    (line_number, String::from(trimmed_line), column as usize)
}

/// This is used to take an LALRPOP error and convert
/// it into a nicely formatted error message
fn format_error<T: core::fmt::Debug>(script: &str, err: Error<T>) -> String {
    match err {
        Error::InvalidToken { location } => {
            let (line_number, line, column) = get_line(script, location);
            make_error(
                &line,
                &(script.as_bytes()[location] as char).to_string(),
                line_number,
                column,
            )
        }
        Error::UnrecognizedEOF { location, .. } => {
            let (line_number, line, _) = get_line(script, location);
            make_error(&line, "EOF", line_number, line.len())
        }
        Error::UnrecognizedToken { token, .. } => {
            // The start and end of the unrecognized token
            let start = token.0;
            let end = token.2;

            let (line_number, line, column) = get_line(script, start);
            let unexpected = &script[start..end];
            make_error(&line, unexpected, line_number, column)
        }
        Error::ExtraToken { token } => {
            // The start and end of the extra token
            let start = token.0;
            let end = token.2;

            let (line_number, line, column) = get_line(script, start);
            let unexpected = &script[start..end];

            make_error(&line, unexpected, line_number, column)
        }
        Error::User { error } => format!(
            "  |\n? | {}\n  | {}\n  |\n  = unexpected compiling error",
            error,
            format!("^{}", "-".repeat(error.len() - 1))
        ),
    }
}<|MERGE_RESOLUTION|>--- conflicted
+++ resolved
@@ -137,14 +137,6 @@
 
     // If the user specifies that they want to include the standard library
     if hir.use_std() {
-<<<<<<< HEAD
-        hir.extend_declarations(parse(include_str!("std.ok")).get_declarations());
-    }
-
-    target.extend_hir(&cwd, &mut hir);
-
-    match hir.compile(cwd, &target, &mut BTreeMap::new()) {
-=======
         // Then add the standard library code to the users code
         hir.extend_declarations(
             match parse("std.ok", include_str!("std.ok"))
@@ -158,7 +150,6 @@
     }
 
     match hir.compile(cwd, &mut get_predefined_constants(&target)) {
->>>>>>> ae3009d2
         Ok(mir) => match mir.assemble() {
             Ok(asm) => match asm.assemble(&target) {
                 Ok(result) => target.compile(if hir.use_std() {
