--- conflicted
+++ resolved
@@ -26,11 +26,7 @@
 comment = "0.1"
 clap = "2.33"
 asciicolor = "0.1"
-<<<<<<< HEAD
-termimad = "0.8"
 pathdiff = "0.2.0"
 parse_int = "0.4.0"
-=======
 time = "^0.2"
-termimad = "0.8"
->>>>>>> 8cf7714d
+termimad = "0.8"