<<<<<<< HEAD
use oakc::{compile, Go, C, MAR};
use std::{fs::read_to_string, io::Result, path::PathBuf};

=======
>>>>>>> 2ef53b05
use clap::{clap_app, crate_authors, crate_version, AppSettings::ArgRequiredElseHelp};
use oakc::{compile, generate_docs, Go, C, TS};
use std::{
    fs::{read_to_string, write},
    io::Result,
    path::PathBuf,
};
use termimad::*;

fn main() {
    let matches = clap_app!(oak =>
        (version: crate_version!())
        (author: crate_authors!())
        (about: "Compiler for the Oak programming langauge")
        (@group target =>
            (@arg cc: -c --cc "Compile with C backend")
            (@arg go: -g --go "Compile with Golang backend")
<<<<<<< HEAD
            (@arg mar: --mar "Compile with MAR backend")
=======
            (@arg ts: -t --ts "Compile with TypeScript backend")
        )
        (@subcommand c =>
            (about: "Compile an Oak file")
            (@arg FILE: +required "The input file to use")
        )
        (@subcommand doc =>
            (about: "Generate documentation for an Oak file")
            (@arg FILE: +required "The input file to use")
            (@arg OUTPUT: -o +takes_value "The output file")
>>>>>>> 2ef53b05
        )
    )
    .setting(ArgRequiredElseHelp)
    .get_matches();

    // If the compile subcommand is being used
    if let Some(sub_matches) = matches.subcommand_matches("c") {
        // Get the input file
        if let Some(input_file) = sub_matches.value_of("FILE") {
            // Get the contents of the input file
            if let Ok(contents) = read_to_string(input_file) {
                // Get the current working directory of the input file
                let cwd = if let Some(dir) = PathBuf::from(input_file).parent() {
                    PathBuf::from(dir)
                } else {
                    PathBuf::from("./")
                };

                // Compile using the target backend
                let compile_result = if matches.is_present("cc") {
                    compile(&cwd, contents, C)
                } else if matches.is_present("go") {
                    compile(&cwd, contents, Go)
                } else if matches.is_present("ts") {
                    compile(&cwd, contents, TS)
                } else {
                    compile(&cwd, contents, C)
                };

<<<<<<< HEAD
            let compile_result = if matches.is_present("c") {
                compile(&cwd, contents, C)
            } else if matches.is_present("go") {
                compile(&cwd, contents, Go)
            } else if matches.is_present("mar") {
                compile(&cwd, contents, MAR)
=======
                match compile_result {
                    Result::Ok(_) => println!("compilation successful"),
                    Result::Err(error) => {
                        if let Some(inner_error) = error.get_ref() {
                            eprintln!("error: {}", inner_error);
                        }
                    }
                }
>>>>>>> 2ef53b05
            } else {
                eprintln!("error: input file \"{}\" doesn't exist", input_file);
            }
        } else {
            eprintln!("error: no input file given");
        }
    // If the documentation subcommand is being used
    } else if let Some(sub_matches) = matches.subcommand_matches("doc") {
        // Get the input file
        if let Some(input_file) = sub_matches.value_of("FILE") {
            // Get the contents of the input file
            if let Ok(contents) = read_to_string(input_file) {
                // Document the input file using the target backend
                let docs = if matches.is_present("cc") {
                    generate_docs(contents, input_file, C)
                } else if matches.is_present("go") {
                    generate_docs(contents, input_file, Go)
                } else {
                    generate_docs(contents, input_file, C)
                };

                // If the output file exists, write the output to it
                if let Some(output_file) = matches.value_of("OUTPUT") {
                    if let Ok(_) = write(output_file, docs) {
                        println!("doc generation successful")
                    } else {
                        eprintln!("error: could not write to file \"{}\"", output_file);
                    }
                } else {
                    // If no output file is specified, pretty print the markdown
                    println!("{}", make_skin().term_text(&docs));
                }
            } else {
                eprintln!("error: input file \"{}\" doesn't exist", input_file);
            }
        } else {
            eprintln!("error: no input file given");
        }
    }
}

/// Get the theme for printing the documentation
/// markdown to the terminal.
fn make_skin() -> MadSkin {
    let mut skin = MadSkin::default();
    // Pink
    skin.bold.set_fg(rgb(80, 250, 123));
    // Green
    skin.italic.set_fg(rgb(255, 121, 198));
    // Cyan
    skin.bullet = StyledChar::from_fg_char(rgb(139, 233, 253), '»');
    skin.code_block.align = Alignment::Center;
    skin
}<|MERGE_RESOLUTION|>--- conflicted
+++ resolved
@@ -1,11 +1,5 @@
-<<<<<<< HEAD
-use oakc::{compile, Go, C, MAR};
-use std::{fs::read_to_string, io::Result, path::PathBuf};
-
-=======
->>>>>>> 2ef53b05
 use clap::{clap_app, crate_authors, crate_version, AppSettings::ArgRequiredElseHelp};
-use oakc::{compile, generate_docs, Go, C, TS};
+use oakc::{compile, generate_docs, Go, C, TS, MAR};
 use std::{
     fs::{read_to_string, write},
     io::Result,
@@ -21,9 +15,7 @@
         (@group target =>
             (@arg cc: -c --cc "Compile with C backend")
             (@arg go: -g --go "Compile with Golang backend")
-<<<<<<< HEAD
             (@arg mar: --mar "Compile with MAR backend")
-=======
             (@arg ts: -t --ts "Compile with TypeScript backend")
         )
         (@subcommand c =>
@@ -34,7 +26,6 @@
             (about: "Generate documentation for an Oak file")
             (@arg FILE: +required "The input file to use")
             (@arg OUTPUT: -o +takes_value "The output file")
->>>>>>> 2ef53b05
         )
     )
     .setting(ArgRequiredElseHelp)
@@ -60,18 +51,12 @@
                     compile(&cwd, contents, Go)
                 } else if matches.is_present("ts") {
                     compile(&cwd, contents, TS)
-                } else {
+                } else if matches.is_present("mar") {
+                    compile(&cwd, contents, MAR)
+                 } else {
                     compile(&cwd, contents, C)
                 };
 
-<<<<<<< HEAD
-            let compile_result = if matches.is_present("c") {
-                compile(&cwd, contents, C)
-            } else if matches.is_present("go") {
-                compile(&cwd, contents, Go)
-            } else if matches.is_present("mar") {
-                compile(&cwd, contents, MAR)
-=======
                 match compile_result {
                     Result::Ok(_) => println!("compilation successful"),
                     Result::Err(error) => {
@@ -80,7 +65,6 @@
                         }
                     }
                 }
->>>>>>> 2ef53b05
             } else {
                 eprintln!("error: input file \"{}\" doesn't exist", input_file);
             }
