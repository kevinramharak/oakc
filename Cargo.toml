[package]
name = "oakc"
version = "0.4.0"
authors = ["Adam McDaniel <adam.mcdaniel17@gmail.com>"]
edition = "2018"
license = "MIT"
description = "A portable programming language with a compact backend"
readme = "README.md"
documentation = "https://docs.rs/oakc"
homepage = "https://github.com/adam-mcdaniel/oakc"
repository = "https://github.com/adam-mcdaniel/oakc"



[[bin]]
name = "oak"
path = "src/bin.rs"

[build-dependencies]
lalrpop = { version = "0.19", features = ["lexer"] }

[dependencies]
lalrpop = { version = "0.19", features = ["lexer"] }
lalrpop-util = "0.19"
regex = "1"
comment = "0.1"
clap = "2.33"
asciicolor = "0.1"
<<<<<<< HEAD
time = ">=0.2.16"
=======
termimad = "0.8"
>>>>>>> 16b5c9ba
<|MERGE_RESOLUTION|>--- conflicted
+++ resolved
@@ -26,8 +26,6 @@
 comment = "0.1"
 clap = "2.33"
 asciicolor = "0.1"
-<<<<<<< HEAD
-time = ">=0.2.16"
-=======
+time = "^0.2"
 termimad = "0.8"
->>>>>>> 16b5c9ba
+lazy_static = "1.4"