<<<<<<< HEAD
use oakc::{compile, Go, C, TS};
use std::{fs::read_to_string, io::Result, path::PathBuf};

=======
use termimad::*;
>>>>>>> 8ffd51af
use clap::{clap_app, crate_authors, crate_version, AppSettings::ArgRequiredElseHelp};
use oakc::{compile, generate_docs, Go, C};
use std::{
    fs::{read_to_string, write},
    io::Result,
    path::PathBuf,
};

fn main() {
    let matches = clap_app!(oak =>
        (version: crate_version!())
        (author: crate_authors!())
        (about: "Compiler for the Oak programming langauge")
<<<<<<< HEAD
        (@arg FILE: +required "The input file to use")
        (@arg DEBUG: -d "Enable debugging")
        (@group target =>
            (@arg c: -c "Compile with C backend")
			(@arg go: -g --go "Compile with Golang backend")
			(@arg ts: --ts "Compile with TypeScript backend")
=======
        (@subcommand c =>
            (about: "Compile an Oak file")
            (@arg FILE: +required "The input file to use")
            (@group target =>
                (@arg c: -c "Compile with C backend")
                (@arg go: -g --go "Compile with Golang backend")
            )
        )
        (@subcommand doc =>
            (about: "Generate documentation for an Oak file")
            (@arg FILE: +required "The input file to use")
            (@arg OUTPUT: -o +takes_value "The output file")
>>>>>>> 8ffd51af
        )
    )
    .setting(ArgRequiredElseHelp)
    .get_matches();

    if let Some(matches) = matches.subcommand_matches("c") {
        if let Some(input_file) = matches.value_of("FILE") {
            if let Ok(contents) = read_to_string(input_file) {
                let cwd = if let Some(dir) = PathBuf::from(input_file).parent() {
                    PathBuf::from(dir)
                } else {
                    PathBuf::from("./")
                };

                let compile_result = if matches.is_present("c") {
                    compile(&cwd, contents, C)
                } else if matches.is_present("go") {
                    compile(&cwd, contents, Go)
                } else {
                    compile(&cwd, contents, C)
                };

<<<<<<< HEAD
            let compile_result = if matches.is_present("c") {
                compile(&cwd, contents, C)
            } else if matches.is_present("go") {
				compile(&cwd, contents, Go)
			} else if matches.is_present("ts") {
				compile(&cwd, contents, TS)
=======
                match compile_result {
                    Result::Ok(_) => println!("compilation successful"),
                    Result::Err(error) => {
                        if let Some(inner_error) = error.get_ref() {
                            eprintln!("error: {}", inner_error);
                        }
                    }
                }
>>>>>>> 8ffd51af
            } else {
                eprintln!("error: input file \"{}\" doesn't exist", input_file);
            }
        } else {
            eprintln!("error: no input file given");
        }
    } else if let Some(matches) = matches.subcommand_matches("doc") {
        if let Some(input_file) = matches.value_of("FILE") {
            if let Ok(contents) = read_to_string(input_file) {
                let docs = generate_docs(contents, input_file);
                if let Some(output_file) = matches.value_of("OUTPUT") {
                    if let Ok(_) = write(output_file, docs) {
                        println!("doc generation successful")
                    } else {
                        eprintln!("error: could not write to file \"{}\"", output_file);
                    }
                } else {
                    println!("{}", make_skin().term_text(&docs));
                }
            } else {
                eprintln!("error: input file \"{}\" doesn't exist", input_file);
            }
        } else {
            eprintln!("error: no input file given");
        }
    }
}

fn make_skin() -> MadSkin {
    let mut skin = MadSkin::default();
    // Pink
    skin.bold.set_fg(rgb(80, 250, 123));
    // Green
    skin.italic.set_fg(rgb(255, 121, 198));
    // Cyan
    skin.bullet = StyledChar::from_fg_char(rgb(139, 233, 253), '»');
    skin.code_block.align = Alignment::Center;
    skin
}<|MERGE_RESOLUTION|>--- conflicted
+++ resolved
@@ -1,12 +1,6 @@
-<<<<<<< HEAD
-use oakc::{compile, Go, C, TS};
-use std::{fs::read_to_string, io::Result, path::PathBuf};
-
-=======
 use termimad::*;
->>>>>>> 8ffd51af
 use clap::{clap_app, crate_authors, crate_version, AppSettings::ArgRequiredElseHelp};
-use oakc::{compile, generate_docs, Go, C};
+use oakc::{compile, generate_docs, Go, C, TS};
 use std::{
     fs::{read_to_string, write},
     io::Result,
@@ -18,27 +12,19 @@
         (version: crate_version!())
         (author: crate_authors!())
         (about: "Compiler for the Oak programming langauge")
-<<<<<<< HEAD
-        (@arg FILE: +required "The input file to use")
-        (@arg DEBUG: -d "Enable debugging")
-        (@group target =>
-            (@arg c: -c "Compile with C backend")
-			(@arg go: -g --go "Compile with Golang backend")
-			(@arg ts: --ts "Compile with TypeScript backend")
-=======
         (@subcommand c =>
             (about: "Compile an Oak file")
             (@arg FILE: +required "The input file to use")
             (@group target =>
                 (@arg c: -c "Compile with C backend")
-                (@arg go: -g --go "Compile with Golang backend")
+				(@arg go: -g --go "Compile with Golang backend")
+				(@arg ts: --ts "Compile with TypeScript backend")
             )
         )
         (@subcommand doc =>
             (about: "Generate documentation for an Oak file")
             (@arg FILE: +required "The input file to use")
             (@arg OUTPUT: -o +takes_value "The output file")
->>>>>>> 8ffd51af
         )
     )
     .setting(ArgRequiredElseHelp)
@@ -61,32 +47,12 @@
                     compile(&cwd, contents, C)
                 };
 
-<<<<<<< HEAD
-            let compile_result = if matches.is_present("c") {
-                compile(&cwd, contents, C)
-            } else if matches.is_present("go") {
-				compile(&cwd, contents, Go)
-			} else if matches.is_present("ts") {
-				compile(&cwd, contents, TS)
-=======
-                match compile_result {
                     Result::Ok(_) => println!("compilation successful"),
                     Result::Err(error) => {
                         if let Some(inner_error) = error.get_ref() {
                             eprintln!("error: {}", inner_error);
                         }
                     }
-                }
->>>>>>> 8ffd51af
-            } else {
-                eprintln!("error: input file \"{}\" doesn't exist", input_file);
-            }
-        } else {
-            eprintln!("error: no input file given");
-        }
-    } else if let Some(matches) = matches.subcommand_matches("doc") {
-        if let Some(input_file) = matches.value_of("FILE") {
-            if let Ok(contents) = read_to_string(input_file) {
                 let docs = generate_docs(contents, input_file);
                 if let Some(output_file) = matches.value_of("OUTPUT") {
                     if let Ok(_) = write(output_file, docs) {
