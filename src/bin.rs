use clap::{clap_app, crate_authors, crate_version, AppSettings::ArgRequiredElseHelp};
use oakc::{compile, generate_docs, Go, C, TS, MAR};
use std::{
    fs::{read_to_string, write},
    io::Result,
    path::PathBuf,
};
use termimad::*;

fn main() {
    let matches = clap_app!(oak =>
        (version: crate_version!())
        (author: crate_authors!())
        (about: "Compiler for the Oak programming langauge")
        (@group target =>
            (@arg cc: -c --cc "Compile with C backend")
            (@arg go: -g --go "Compile with Golang backend")
            (@arg mar: --mar "Compile with MAR backend")
            (@arg ts: -t --ts "Compile with TypeScript backend")
        )
        (@subcommand c =>
            (about: "Compile an Oak file")
            (@arg FILE: +required "The input file to use")
        )
        (@subcommand doc =>
            (about: "Generate documentation for an Oak file")
            (@arg FILE: +required "The input file to use")
            (@arg OUTPUT: -o +takes_value "The output file")
        )
    )
    .setting(ArgRequiredElseHelp)
    .get_matches();

    // If the compile subcommand is being used
    if let Some(sub_matches) = matches.subcommand_matches("c") {
        // Get the input file
        if let Some(input_file) = sub_matches.value_of("FILE") {
            // Get the contents of the input file
            if let Ok(contents) = read_to_string(input_file) {
                // Get the current working directory of the input file
                let cwd = if let Some(dir) = PathBuf::from(input_file).parent() {
                    PathBuf::from(dir)
                } else {
                    PathBuf::from("./")
                };

                // Compile using the target backend
                let compile_result = if matches.is_present("cc") {
                    compile(&cwd, &input_file, contents, C)
                } else if matches.is_present("go") {
                    compile(&cwd, &input_file, contents, Go)
                } else if matches.is_present("ts") {
<<<<<<< HEAD
                    compile(&cwd, contents, TS)
                } else if matches.is_present("mar") {
                    compile(&cwd, contents, MAR::default())
                 } else {
                    compile(&cwd, contents, C)
=======
                    compile(&cwd, &input_file, contents, TS)
                } else {
                    compile(&cwd, &input_file, contents, C)
>>>>>>> 8cf7714d
                };

                match compile_result {
                    Result::Ok(_) => println!("compilation successful"),
                    Result::Err(error) => {
                        if let Some(inner_error) = error.get_ref() {
                            eprintln!("error: {}", inner_error);
                        }
                    }
                }
            } else {
                eprintln!("error: input file \"{}\" doesn't exist", input_file);
            }
        } else {
            eprintln!("error: no input file given");
        }
    // If the documentation subcommand is being used
    } else if let Some(sub_matches) = matches.subcommand_matches("doc") {
        // Get the input file
        if let Some(input_file) = sub_matches.value_of("FILE") {
            // Get the contents of the input file
            if let Ok(contents) = read_to_string(input_file) {
                // Get the current working directory of the input file
                let cwd = if let Some(dir) = PathBuf::from(input_file).parent() {
                    PathBuf::from(dir)
                } else {
                    PathBuf::from("./")
                };

                // Document the input file using the target backend
                let docs = if matches.is_present("cc") {
                    generate_docs(&cwd, input_file, contents, C)
                } else if matches.is_present("go") {
                    generate_docs(&cwd, input_file, contents, Go)
                } else {
                    generate_docs(&cwd, input_file, contents, C)
                };

                // If the output file exists, write the output to it
                if let Some(output_file) = sub_matches.value_of("OUTPUT") {
                    if write(output_file, docs).is_ok() {
                        println!("doc generation successful")
                    } else {
                        eprintln!("error: could not write to file \"{}\"", output_file);
                    }
                } else {
                    // If no output file is specified, pretty print the markdown
                    println!("{}", make_skin().term_text(&docs));
                }
            } else {
                eprintln!("error: input file \"{}\" doesn't exist", input_file);
            }
        } else {
            eprintln!("error: no input file given");
        }
    }
}

/// Get the theme for printing the documentation
/// markdown to the terminal.
fn make_skin() -> MadSkin {
    let mut skin = MadSkin::default();
    // Pink
    skin.bold.set_fg(rgb(80, 250, 123));
    // Green
    skin.italic.set_fg(rgb(255, 121, 198));
    // Cyan
    skin.bullet = StyledChar::from_fg_char(rgb(139, 233, 253), '»');
    skin.code_block.align = Alignment::Center;
    skin
}<|MERGE_RESOLUTION|>--- conflicted
+++ resolved
@@ -50,17 +50,11 @@
                 } else if matches.is_present("go") {
                     compile(&cwd, &input_file, contents, Go)
                 } else if matches.is_present("ts") {
-<<<<<<< HEAD
-                    compile(&cwd, contents, TS)
+                    compile(&cwd, &input_file, contents, TS)
                 } else if matches.is_present("mar") {
-                    compile(&cwd, contents, MAR::default())
-                 } else {
-                    compile(&cwd, contents, C)
-=======
-                    compile(&cwd, &input_file, contents, TS)
+                    compile(&cwd, &input_file, contents, MAR::default())
                 } else {
                     compile(&cwd, &input_file, contents, C)
->>>>>>> 8cf7714d
                 };
 
                 match compile_result {
