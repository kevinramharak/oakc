--- conflicted
+++ resolved
@@ -2,13 +2,10 @@
 pub use c::C;
 mod go;
 pub use go::Go;
-<<<<<<< HEAD
 mod mar;
 pub use mar::MAR;
-=======
 mod ts;
 pub use ts::TS;
->>>>>>> 2ef53b05
 
 pub trait Target {
     fn get_name(&self) -> char;
